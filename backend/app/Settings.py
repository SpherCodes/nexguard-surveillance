--- conflicted
+++ resolved
@@ -1,25 +1,11 @@
 import os
 from pathlib import Path
 from pydantic_settings import BaseSettings
-<<<<<<< HEAD
-from typing import List, Tuple
-
-import os
-#TODO:Fix importing of environmental variables from .env file
-=======
 from typing import Tuple
->>>>>>> 75e895ae
 
 class Settings(BaseSettings):
     """Application configuration settings"""
 
-<<<<<<< HEAD
-    # Database Configuration - will be overridden by env vars
-    DATABASE_URL: str = os.getenv('DATABASE_URL') or "sqlite:///./data/database/nexguard.db"
-
-    # Firebase Configuration (service account key file located in this directory)
-    FIREBASE_SERVICE_ACCOUNT: Path = Path("./service_key.json")
-=======
     # Project roots - calculate from backend/app/Settings.py location
     BACKEND_ROOT: Path = Path(__file__).resolve().parent.parent  # Points to backend/
     PROJECT_ROOT: Path = BACKEND_ROOT.parent  # Points to project root
@@ -29,27 +15,16 @@
 
     # Firebase Configuration
     FIREBASE_SERVICE_ACCOUNT: Path = BACKEND_ROOT / "app" / "service_key.json"
->>>>>>> 75e895ae
 
     # Application Settings
     LOG_LEVEL: str = "INFO"
 
-<<<<<<< HEAD
-    # Directories - configurable via environment
-    # Directories - computed relative to backend root for consistency
-    BACKEND_ROOT: Path = Path(__file__).resolve().parent.parent  # .../backend
-=======
     # Storage & Data Directories
->>>>>>> 75e895ae
     DATA_DIR: Path = BACKEND_ROOT / "data"
     STORAGE_DIR: Path = BACKEND_ROOT / "storage"
 
     STORAGE_IMG_DIR: Path = STORAGE_DIR / "images"
     STORAGE_VIDEO_DIR: Path = STORAGE_DIR / "videos"
-<<<<<<< HEAD
-
-=======
->>>>>>> 75e895ae
     MODELS_DIR: Path = DATA_DIR / "models"
 
     # API Settings
@@ -79,18 +54,6 @@
     DEBUG: bool = False
 
     class Config:
-<<<<<<< HEAD
-        env_file = "../.env"  # Points to backend/.env
-
-    def __init__(self, **values):
-        super().__init__(**values)
-        # Ensure directories exist
-        self.DATA_DIR.mkdir(parents=True, exist_ok=True)
-        self.STORAGE_DIR.mkdir(parents=True, exist_ok=True)
-        self.STORAGE_IMG_DIR.mkdir(parents=True, exist_ok=True)
-        self.STORAGE_VIDEO_DIR.mkdir(parents=True, exist_ok=True)
-
-=======
         env_file = "../.env" 
         frozen = True
 
@@ -137,6 +100,5 @@
             except ValueError:
                 # If it's not under MODELS_DIR or PROJECT_ROOT, return as-is
                 return str(abs_path)
->>>>>>> 75e895ae
 
 settings = Settings()