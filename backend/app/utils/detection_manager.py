import asyncio
import ffmpeg
import subprocess
import tempfile
from datetime import datetime
import os
from pathlib import Path
import threading
import time
from typing import Any, Dict, List, Optional, Tuple

import cv2
import numpy as np

from ..core.models import User
from ..core.database.connection import get_db

from ..services.camera_service import camera_service
from ..services.media_service import media_service

from ..services.detection_service import detection_service

from ..schema.FrameData import FrameData
from ..schema.detection import Detection, DetectionCreate
from ..schema.media import MediaCreate
from ..Settings import settings

class DetectionEventManager:
    """Manages detection events"""
    def __init__(self, alert_service):
<<<<<<< HEAD
        self.db = next(get_db())  # Get actual session, not generator
        self.storage_path = Path(settings.STORAGE_DIR).resolve()
=======
        self.db = next(get_db())
        self.storage_path = Path(settings.STORAGE_DIR)
>>>>>>> 75e895ae
        self.events = []
        self.alert_service = alert_service
        self.active_recordings: Dict[str, Dict] = {}
        self.recording_lock = threading.Lock()
        self.video_duration = 30
        self.min_confidence = settings.MIN_CONFIDENCE if hasattr(settings, 'MIN_CONFIDENCE') else 0.5
        
        self.detection_cooldown = settings.DETECTION_COOLDOWN if hasattr(settings, 'DETECTION_COOLDOWN') else 30
        self.enable_alerts = settings.ENABLE_ALERT_NOTIFICATIONS if hasattr(settings, 'ENABLE_ALERT_NOTIFICATIONS') else True
        self.last_detection_time: Dict[str, float] = {}
        self.detection_cache_lock = threading.Lock()
        
        self.video_capture = None
        self.inference_engine = None

    def should_record_detection(self, detection: Dict[str, Any]) -> bool:
        """Check if detection meets criteria for recording"""
        detection_type = detection.get('name', '').lower()
        confidence = detection.get('conf', 0.0)
        
        if confidence < self.min_confidence:
            return False
        
        if detection_type == 'person':
            return True
        
        return False  # Add explicit return for other types
    
    def is_in_cooldown(self, camera_id: str, detection: Dict[str, Any]) -> bool:
        """Check if detection is in cooldown period"""
        current_time = time.time()
        detection_type = detection.get('name', '').lower()
        
        with self.detection_cache_lock:
            cooldown_key = f"{camera_id}_{detection_type}"
            if cooldown_key in self.last_detection_time:
                time_since_last = current_time - self.last_detection_time[cooldown_key]
                if time_since_last < self.detection_cooldown:
                    return True
                
            self.last_detection_time[cooldown_key] = current_time
            return False

    #TODO: Find a type safe way to handle inject InferenceEngine into this class that avoid circular dependency
    def record_detection(
    self,
    camera_id: str,
    frame_data: FrameData,
    detection: Dict[str, Any],
    inference_service: Any) -> Optional[Detection]:
        """Record a detection event"""
        if inference_service:
            self.inference_engine = inference_service
        if not self.should_record_detection(detection):
            return None
        if self.is_in_cooldown(camera_id, detection):
            return None

        try:
            # --- Create detection record ---
            detection_event = DetectionCreate(
                camera_id=int(camera_id),
                timestamp=frame_data.timestamp,
                detection_type=detection.get("name", ""),
                confidence=detection.get("conf", 0.0),
            )
            db_detection = detection_service.create_detection(self.db, detection_event)

            # Start video capture thread
            self._start_video_recording(
                camera_id,
                detection_event.timestamp,
                db_detection.id if db_detection else 1,
            )

            # --- Send alert notification ---
            if self.alert_service and db_detection and self.enable_alerts:
                try:
                    camera = camera_service.get_by_camera_id(self.db, camera_id)
                    camera_name = camera.name if camera else f"Camera {camera_id}"
                    self.send_detection_alert_sync(db_detection, camera_name)
                except Exception as e:
                    print(f"Error sending alert notifications: {e}")
            else:
                print("Alert service not available or detection creation failed")

            # --- Media Processing (Image) ---
            try:
<<<<<<< HEAD
                # Media processing for the already created detection
                img_dir = settings.STORAGE_IMG_DIR / camera.name / date_parts[0] / date_parts[1] / date_parts[2]
                img_dir.mkdir(parents=True, exist_ok=True)
                
                base_filename = f"{camera_id}_{int(detection_event.timestamp)}_{detection_event.detection_type}.jpg"
                img_path = img_dir / base_filename
                
                annotated_frame = self._annotate_frame(frame_data.frame, detection, detection_event.timestamp)
                cv2.imwrite(str(img_path), annotated_frame)
                
                # Use the already resolved storage path; robust relative calc
                img_abs = img_path.resolve()
                try:
                    img_rel_path = str(img_abs.relative_to(self.storage_path))
                except ValueError:
                    # Fallback: compute a relative path via os.path.relpath (handles drive/case issues)
                    img_rel_path = os.path.relpath(str(img_abs), start=str(self.storage_path))
                
                # thumbnail_dir = settings.STORAGE_THUMBNAIL_DIR / camera.name / date_parts[0] / date_parts[1] / date_parts[2]
                # thumbnail_path = thumbnail_dir / base_filename
                # self._create_thumbnail(annotated_frame, thumbnail_path)
                # thumbnail_rel_path = str(thumbnail_path.relative_to(self.storage_path))
                
=======
                date_parts = datetime.fromtimestamp(
                    detection_event.timestamp
                ).strftime("%Y/%m/%d").split("/")
                camera = camera_service.get_by_camera_id(self.db, camera_id)

                abs_img_dir = settings.STORAGE_IMG_DIR / camera.name / Path(*date_parts)
                rel_img_dir = settings.STORAGE_IMG_DIR / camera.name / Path(*date_parts)
                abs_img_dir.mkdir(parents=True, exist_ok=True)

                base_filename = (
                    f"{camera_id}_{int(detection_event.timestamp)}_{detection_event.detection_type}.jpg"
                )
                abs_image_path = abs_img_dir / base_filename
                rel_img_path = rel_img_dir / base_filename

                annotated_frame = self._annotate_frame(
                    frame_data.frame, detection, detection_event.timestamp
                )
                cv2.imwrite(str(abs_image_path), annotated_frame)

                # --- Normalize relative path ---

                rel_path = str(rel_img_path).replace("\\", "/")  # normalize for DB storage

>>>>>>> 75e895ae
                image_media = MediaCreate(
                    camera_id=int(camera_id),
                    detection_id=db_detection.id,
                    media_type="image",
                    path=rel_path,
                    timestamp=detection_event.timestamp,
                    size_bytes=os.path.getsize(abs_image_path),
                )
                media_service.create_media(self.db, image_media)

                return db_detection

            except Exception as e:
                print(f"Error saving detection media: {e}")
                import traceback

                traceback.print_exc()
                return None

        except Exception as e:
            print(f"Error recording detection: {e}")
            import traceback

            traceback.print_exc()
            return None

            
    async def send_detection_alert(self, detection: Detection, camera_name: str = None) -> bool:
        """Send Firebase FCM alert for a detection to all active users"""
        if not self.alert_service:
            print("Alert service not available")
            return False
            
        try:
            # Determine zone name
            zone_name = camera_name or f"Camera {detection.camera_id}"
            
            # Get all active users
            users = self.db.query(User).filter(User.is_active == True).all()
            
            notification_sent = False
            # Prepare notification content
            notif_title = "🚨 Security Alert"
            notif_body = f"{detection.detection_type.title()} detected in {zone_name} (Confidence: {detection.confidence:.1%})"
            notif_data = {
                "detection_id": str(detection.id),
                "camera_id": str(detection.camera_id),
                "detection_type": detection.detection_type,
                "confidence": str(detection.confidence),
                "timestamp": str(detection.timestamp),
                "zone_name": zone_name,
                "alert_type": "detection"
            }
            
            # Also send to alerts topic for subscribed users
            try:
                await asyncio.to_thread(self.alert_service.send_alert, self.db, detection)
            except Exception as topic_error:
                print(f"Error sending topic alert: {topic_error}")
            
            return notification_sent
        except Exception as e:
            print(f"Error in send_detection_alert: {e}")
            import traceback
            traceback.print_exc()
            return False

    def send_detection_alert_sync(self, detection: Detection, camera_name: str = None) -> None:
        """Synchronous wrapper for sending detection alerts"""
        try:
            
            # Try to get current event loop, create new one if none exists
            try:
                loop = asyncio.get_event_loop()
                if loop.is_running():
                    # If loop is running, create a task
                    asyncio.create_task(self.send_detection_alert(detection, camera_name))
                else:
                    # If loop exists but not running, run the coroutine
                    loop.run_until_complete(self.send_detection_alert(detection, camera_name))
            except RuntimeError:
                # No event loop exists, create a new one
                asyncio.run(self.send_detection_alert(detection, camera_name))
                
        except Exception as e:
            print(f"Error in send_detection_alert_sync: {e}")
            
    def _annotate_frame(self, frame: np.ndarray, detection: Dict, timestamp: float) -> np.ndarray:
        """Create annotated frame with detection overlay"""
        annotated_frame = frame.copy()
        box = detection.get('box', [])
        
        if len(box) >= 4:
            # Draw bounding box
            cv2.rectangle(annotated_frame, (int(box[0]), int(box[1])), 
                        (int(box[2]), int(box[3])), (0, 255, 0), 3)
            
            # Add label
            label = f"{detection.get('name', '')} {detection.get('conf', 0):.2f}"
            cv2.putText(annotated_frame, label, (int(box[0]), int(box[1]) - 10),
                    cv2.FONT_HERSHEY_SIMPLEX, 0.7, (0, 255, 0), 2)
        
        # Add timestamp
        timestamp_str = datetime.fromtimestamp(timestamp).strftime('%Y-%m-%d %H:%M:%S')
        cv2.putText(annotated_frame, timestamp_str, (10, 30),
                cv2.FONT_HERSHEY_SIMPLEX, 0.7, (255, 255, 255), 2)
        
        return annotated_frame

    def _start_video_recording(self, camera_id: str, trigger_timestamp: float, detection_id: int = 1):
        """Start video recording for a detection event"""
        camera = camera_service.get_by_camera_id(self.db, camera_id)
        if not camera:
            print(f"Camera {camera_id} not found")
            return
            
        with self.recording_lock:
            date_parts = datetime.fromtimestamp(trigger_timestamp).strftime("%Y/%m/%d").split('/')
            abs_video_dir = settings.STORAGE_VIDEO_DIR / camera.name / Path(*date_parts)
            rel_video_dir = self.storage_path / "videos" / camera.name / Path(*date_parts)
            
            if camera_id in self.active_recordings:
                self.active_recordings[camera_id]['end_time'] = trigger_timestamp + self.video_duration
                return
            
            base_filename = f"{camera_id}_{int(trigger_timestamp)}_{detection_id}_clip.mp4"
            video_path = abs_video_dir / base_filename
            rel_path = rel_video_dir / base_filename
            
            recording_info = {
                'start_time': trigger_timestamp - 5,
                'end_time': trigger_timestamp + self.video_duration,
                'trigger_timestamp': trigger_timestamp,
                'detection_id': detection_id,
                'frames': [],
                'output_path': str(video_path).replace("\\", "/"),
                'db_path':str(rel_path).replace("\\", "/")
            }
            
            print(f"starting recording for video with info: {recording_info}")
            self.active_recordings[camera_id] = recording_info
            
            thread = threading.Thread(
                target=self._video_recording_thread,
                args=(camera_id,),
                daemon=True
            )
            thread.start()
            
    def _video_recording_thread(self, camera_id: str):
        """Thread to handle video recording"""
        try:
            with self.recording_lock:
                recording_info = self.active_recordings.get(camera_id)
            if not recording_info:
                return

            frames_collected = []
            start_time = recording_info["start_time"]
            end_time = recording_info["end_time"]
            detection_id = recording_info["detection_id"]

            while time.time() < end_time:
                frame_data = None
                if self.inference_engine:
                    frame_data = self.inference_engine.get_latest_results(camera_id)
                if frame_data and getattr(frame_data, "timestamp", 0) >= start_time:
                    frames_collected.append((frame_data.frame.copy(), frame_data.timestamp))

                time.sleep(0.1)

            print(f"Collected {len(frames_collected)} frames for camera {camera_id}")
            if frames_collected:
                abs_video_path = Path(recording_info["output_path"])
                rel_video_path = Path(recording_info["db_path"])
                # build absolute path under storage
                abs_path = (self.storage_path / abs_video_path).resolve()

                self._save_video_clip(
                    frames_collected,
                    abs_path,
                    rel_video_path,
                    camera_id,
                    detection_id,
                )
        except Exception as e:
            print(f"Error in video recording thread for camera {camera_id}: {e}")

        finally:
            with self.recording_lock:
                if camera_id in self.active_recordings:
                    del self.active_recordings[camera_id]
    
    def _save_video_clip(
        self,
        frames: List[Tuple[np.ndarray, float]],
        output_path: Path,
        rel_path: Path,
        camera_id: str,
        detection_id: int,
    ):
        """Save collected frames as a web-compatible MP4 video using FFmpeg"""
        print(f"Saving video clip to {output_path} for camera {camera_id}")
        if not frames:
            return

        try:
            first_frame = frames[0][0]
            height, width = first_frame.shape[:2]

            # Make width and height divisible by 2 (required for H.264)
            width -= width % 2
            height -= height % 2

            output_path.parent.mkdir(parents=True, exist_ok=True)

            # Create temporary directory for frame images
            with tempfile.TemporaryDirectory() as temp_dir:
                temp_path = Path(temp_dir)
                print(f"Using temporary directory: {temp_path}")
                
                # Save frames as individual images
                frame_files = []
                for i, (frame, timestamp) in enumerate(frames):
                    # Resize frame if needed
                    if frame.shape[1] != width or frame.shape[0] != height:
                        frame = cv2.resize(frame, (width, height))
                    
                    frame_file = temp_path / f"frame_{i:06d}.jpg"
                    cv2.imwrite(str(frame_file), frame)
                    frame_files.append(frame_file)
                
                print(f"Saved {len(frame_files)} frames to temporary directory")
                
                fps = 20
                input_pattern = str(temp_path / "frame_%06d.jpg")
                
                cmd = [
                    'ffmpeg',
                    '-y',                           # Overwrite output
                    '-framerate', str(fps),         # Input framerate
                    '-i', input_pattern,            # Input pattern
                    '-c:v', 'libx264',             # H.264 video codec
                    '-pix_fmt', 'yuv420p',         # Compatible pixel format
                    '-preset', 'fast',             # Encoding speed
                    '-crf', '23',                  # Quality (lower = better)
                    '-movflags', '+faststart',     # Optimize for streaming
                    '-profile:v', 'baseline',      # Maximum compatibility
                    '-level', '3.0',               # H.264 level
                    '-c:a', 'aac',                 # Audio codec
                    '-shortest',                   # Stop at shortest input
                    str(output_path)
                ]
                
                print(f"Running FFmpeg command: {' '.join(cmd)}")
                
                # Run FFmpeg
                result = subprocess.run(
                    cmd,
                    capture_output=True,
                    text=True,
                    check=True
                )
                
                print(f"✓ FFmpeg video creation successful: {output_path}")
                print(f"FFmpeg output: {result.stderr}")

            # Verify the file was created
            if not output_path.exists():
                print(f"❌ Output file was not created: {output_path}")
                return
                
            # Compute metadata
            file_size = os.path.getsize(output_path)
            duration = len(frames) / fps
            timestamp = frames[0][1]

            # Compute relative path for DB storage
            rel_video_path = str(rel_path).replace("\\", "/")

            video_media = MediaCreate(
                camera_id=int(camera_id),
                detection_id=detection_id,
                media_type="video",
                path=rel_video_path,
                timestamp=timestamp,
                duration=duration,
                size_bytes=file_size,
            )
            media_service.create_media(self.db, video_media)
            print(f"✓ Video media record created in database")

        except subprocess.CalledProcessError as e:
            print(f"❌ FFmpeg failed: {e}")
            print(f"FFmpeg stderr: {e.stderr}")
            print(f"FFmpeg stdout: {e.stdout}")
        except Exception as e:
            print(f"❌ Error saving video clip: {e}")
            import traceback
            traceback.print_exc()<|MERGE_RESOLUTION|>--- conflicted
+++ resolved
@@ -28,13 +28,8 @@
 class DetectionEventManager:
     """Manages detection events"""
     def __init__(self, alert_service):
-<<<<<<< HEAD
-        self.db = next(get_db())  # Get actual session, not generator
-        self.storage_path = Path(settings.STORAGE_DIR).resolve()
-=======
         self.db = next(get_db())
         self.storage_path = Path(settings.STORAGE_DIR)
->>>>>>> 75e895ae
         self.events = []
         self.alert_service = alert_service
         self.active_recordings: Dict[str, Dict] = {}
@@ -123,31 +118,6 @@
 
             # --- Media Processing (Image) ---
             try:
-<<<<<<< HEAD
-                # Media processing for the already created detection
-                img_dir = settings.STORAGE_IMG_DIR / camera.name / date_parts[0] / date_parts[1] / date_parts[2]
-                img_dir.mkdir(parents=True, exist_ok=True)
-                
-                base_filename = f"{camera_id}_{int(detection_event.timestamp)}_{detection_event.detection_type}.jpg"
-                img_path = img_dir / base_filename
-                
-                annotated_frame = self._annotate_frame(frame_data.frame, detection, detection_event.timestamp)
-                cv2.imwrite(str(img_path), annotated_frame)
-                
-                # Use the already resolved storage path; robust relative calc
-                img_abs = img_path.resolve()
-                try:
-                    img_rel_path = str(img_abs.relative_to(self.storage_path))
-                except ValueError:
-                    # Fallback: compute a relative path via os.path.relpath (handles drive/case issues)
-                    img_rel_path = os.path.relpath(str(img_abs), start=str(self.storage_path))
-                
-                # thumbnail_dir = settings.STORAGE_THUMBNAIL_DIR / camera.name / date_parts[0] / date_parts[1] / date_parts[2]
-                # thumbnail_path = thumbnail_dir / base_filename
-                # self._create_thumbnail(annotated_frame, thumbnail_path)
-                # thumbnail_rel_path = str(thumbnail_path.relative_to(self.storage_path))
-                
-=======
                 date_parts = datetime.fromtimestamp(
                     detection_event.timestamp
                 ).strftime("%Y/%m/%d").split("/")
@@ -172,7 +142,6 @@
 
                 rel_path = str(rel_img_path).replace("\\", "/")  # normalize for DB storage
 
->>>>>>> 75e895ae
                 image_media = MediaCreate(
                     camera_id=int(camera_id),
                     detection_id=db_detection.id,
