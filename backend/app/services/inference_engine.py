import asyncio
import threading
import numpy as np
import time
from pathlib import Path
from typing import Optional
from ultralytics import YOLO
import queue

from .video_capture import VideoCapture


from ..utils.detection_manager import DetectionEventManager

class YOLOProcessor:
    """Processes multiple camera streams using YOLOv11 for object detection."""
    
    def __init__(self, model_path="yolo11n.pt", conf_threshold=0.5, detection_manager: DetectionEventManager = None):
        """
        Initialize the YOLO processor.
        
        Args:
            model_path (str): Path to the YOLO model weights.
            conf_threshold (float): Confidence threshold for detections.
            detection_manager: Injected DetectionEventManager instance
        """
        self.model: Optional[YOLO] = None
        self.model_path: Optional[Path] = None
        self.conf_threshold = conf_threshold
        self.processing_threads = {}
        self.video_capture = None
        self.stop_flags = {}
        self.results_buffer = {}
        self.display_buffers = {}
        self.processing_stats = {}
        self._model_lock = threading.Lock()
        
        self.detection_manager = detection_manager

        if model_path:
            self.load_model(model_path, conf_threshold=conf_threshold)

    def load_model(self, model_path: str | Path, conf_threshold: Optional[float] = None) -> None:
        """Load or swap the YOLO model used for inference."""
        resolved_path = Path(model_path)
        if not resolved_path.exists():
            raise FileNotFoundError(f"Model file not found: {resolved_path}")

        with self._model_lock:
            print(f"Loading YOLO model from {resolved_path}")
            self.model = YOLO(str(resolved_path))
            self.model_path = resolved_path
            if conf_threshold is not None:
                self.conf_threshold = conf_threshold

    def set_conf_threshold(self, conf_threshold: float) -> None:
        """Update the detection confidence threshold."""
        self.conf_threshold = conf_threshold

    def connect_video_capture(self, video_capture):
        """Connect to an existing VideoCapture instance."""
        self.video_capture = video_capture
        
        if self.detection_manager:
            self.detection_manager.video_capture = video_capture
            self.detection_manager.inference_engine = self
    
    def start_processing(self, camera_ids, video_capture: VideoCapture = None):
        """
        Start processing threads for specified cameras or all enabled cameras.
        
        Args:
            camera_ids (List[str], optional): Camera IDs to process. If None, process all enabled cameras.
            video_capture: VideoCapture instance to use (optional, uses self.video_capture if None)
        """
        vc = video_capture if video_capture is not None else self.video_capture
        
        if vc is None:
            print("❌ Error: No video_capture instance available.")
            raise RuntimeError("No video_capture instance available. Either pass it as parameter or call connect_video_capture() first.")
        
        self.video_capture = vc

        if self.model is None:
            raise RuntimeError("Inference engine has no model loaded. Call load_model() first.")
        
        if camera_ids is None:
            camera_ids = [
                camera_id for camera_id, config in vc.cameras.items()
                if config.enabled
            ]

        for camera_id in camera_ids:
            if camera_id not in vc.cameras:
                print(f"Camera {camera_id} not found.")
                continue
            
            if camera_id in self.processing_threads and self.processing_threads[camera_id].is_alive():
                print(f"Processing for camera {camera_id} is already running.")
                continue
            
            self.results_buffer[camera_id] = queue.Queue(maxsize=5)
            self.stop_flags[camera_id] = False
            self.processing_stats[camera_id] = {
                "processed_frames": 0,
                "last_processing_time": 0,
                "fps": 0,
                "last_inference_time": 0
            }
            
            thread = threading.Thread(
                target=self._process_camera_stream,
                args=(camera_id,),
                daemon=True
            )
            self.processing_threads[camera_id] = thread
            thread.start()
            print(f"Started YOLO processing for camera {camera_id}")

    def stop_processing(self, camera_ids=None):
        """
        Stop processing threads for specified cameras or all cameras.
        
        Args:
            camera_ids (List[str], optional): Camera IDs to stop. If None, stop all.
        """
        # Get all processing threads if none specified
        if camera_ids is None:
            camera_ids = list(self.processing_threads.keys())
<<<<<<< HEAD
        
=======

>>>>>>> b81b5b19
        # Set stop flags
        for camera_id in camera_ids:
            if camera_id in self.stop_flags:
                self.stop_flags[camera_id] = True

        for camera_id in camera_ids:
            thread = self.processing_threads.get(camera_id)
            if thread and thread.is_alive():
                thread.join(timeout=3.0)
                print(f"Stopped YOLO processing for camera {camera_id}")
            self.processing_threads.pop(camera_id, None)
            self.results_buffer.pop(camera_id, None)
            self.processing_stats.pop(camera_id, None)
            self.stop_flags.pop(camera_id, None)
        
    def _process_camera_stream(self, camera_id: str):
        """
        Thread function to process frames from a camera with YOLO.
        
        Args:
            camera_id (str): The camera ID to process.
        """
        last_frame_number = -1
        frames_processed = 0
        
        while not self.stop_flags.get(camera_id, True):
            frame_data = self.video_capture.get_latest_frame(camera_id)
            
            if frame_data is None:
                time.sleep(0.01)
                continue
                
            if frame_data.frame_number == last_frame_number:
                time.sleep(0.01)
                continue
                
            last_frame_number = frame_data.frame_number
            
            if self.model is None:
                raise RuntimeError("Inference engine model was unloaded during processing")

            # Process frame with YOLO
            results = self.model(frame_data.frame, conf=self.conf_threshold, verbose=False)
            # Clear previous detections
            frame_data.detections = []
            
            for result in results:
                boxes = result.boxes.cpu().numpy()
                for i, box in enumerate(boxes):
                    detection = {
                        'box': box.xyxy[0].astype(int),
                        'conf': float(box.conf[0]),
                        'cls': int(box.cls[0]),
                        'name': result.names[int(box.cls[0])]
                    }
                    frame_data.detections.append(detection)
                    # Record detection synchronously
                    if self.detection_manager:
                        self.detection_manager.record_detection(camera_id, frame_data, detection , self)
                    
            # Create annotated frame
            annotated_frame = frame_data.frame.copy()
            
            # Store the annotated frame
            frame_data.annotated_frame = annotated_frame
            frame_data.processed = True
            
            # Update buffer
            try:
                if self.results_buffer[camera_id].full():
                    self.results_buffer[camera_id].get_nowait()
                self.results_buffer[camera_id].put(frame_data, block=False)
            except (queue.Full, queue.Empty):
                pass
            
            frames_processed += 1
        
        print(f"YOLO processing thread for camera {camera_id} has ended")
        
    def get_latest_results(self, camera_id: str):
        """
        Get the most recent processed frame results for a camera.
        
        Args:
            camera_id (str): The camera ID to get results for.
            
        Returns:
            Optional[FrameData]: The most recent frame data with detections or None.
        """
        if camera_id not in self.results_buffer:
            return None
        
        buffer = self.results_buffer[camera_id]
        if buffer.empty():
            return None
        
        # Get the latest result (similar approach as in VideoCapture)
        results = []
        try:
            while not buffer.empty():
                results.append(buffer.get_nowait())
        except queue.Empty:
            pass
        
        # Put all but the newest result back
        for result in results[:-1]:
            try:
                buffer.put(result, block=False)
            except queue.Full:
                pass
        
        return results[-1] if results else None<|MERGE_RESOLUTION|>--- conflicted
+++ resolved
@@ -127,11 +127,6 @@
         # Get all processing threads if none specified
         if camera_ids is None:
             camera_ids = list(self.processing_threads.keys())
-<<<<<<< HEAD
-        
-=======
-
->>>>>>> b81b5b19
         # Set stop flags
         for camera_id in camera_ids:
             if camera_id in self.stop_flags:
