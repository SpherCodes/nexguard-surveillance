"use client";

import { Geist, Geist_Mono } from "next/font/google";
import "./globals.css";
import { useEffect } from "react";

const geistSans = Geist({
  variable: "--font-geist-sans",
  subsets: ["latin"],
});

const geistMono = Geist_Mono({
  variable: "--font-geist-mono",
  subsets: ["latin"],
});

export default function RootLayout({
  children,
}: Readonly<{
  children: React.ReactNode;
}>) {

  useEffect(() => {
    // Clean up any incorrectly registered service workers
    if (typeof window !== "undefined" && "serviceWorker" in navigator) {
      (async () => {
        try {
<<<<<<< HEAD
          // Register Firebase Messaging Service Worker
          const firebaseReg = await navigator.serviceWorker.getRegistration("/firebase-messaging-sw.js");
          if (!firebaseReg) {
            await navigator.serviceWorker.register("/firebase-messaging-sw.js", {
              scope: "/firebase-cloud-messaging-push-scope"
            });
            console.log("✅ Firebase Service Worker registered");
          } else {
            console.log("ℹ️ Firebase Service Worker already registered");
=======
          const registrations = await navigator.serviceWorker.getRegistrations();
          
          // Unregister any SW that's not the Firebase messaging SW with correct scope
          for (const registration of registrations) {
            const scriptURL = registration.active?.scriptURL || '';
            const scope = registration.scope;
            
            // Keep only Firebase messaging SW with the correct scope
            if (scriptURL.includes('firebase-messaging-sw.js') && 
                scope.includes('firebase-cloud-messaging-push-scope')) {
              console.log("✅ Firebase messaging SW is correctly registered");
            } else if (scriptURL.includes('firebase-messaging-sw.js')) {
              // Unregister Firebase SW with wrong scope
              console.log("⚠️ Unregistering Firebase SW with incorrect scope:", scope);
              await registration.unregister();
            } else {
              // Unregister any other SW (e.g., Next.js PWA SW)
              console.log("⚠️ Unregistering non-Firebase SW:", scriptURL);
              await registration.unregister();
            }
>>>>>>> ebd49434
          }

          // Register PWA Service Worker for offline functionality
          const pwaReg = await navigator.serviceWorker.getRegistration("/sw.js");
          if (!pwaReg) {
            const registration = await navigator.serviceWorker.register("/sw.js", {
              scope: "/"
            });
            console.log("✅ PWA Service Worker registered");

            // Listen for updates
            registration.addEventListener("updatefound", () => {
              const newWorker = registration.installing;
              if (newWorker) {
                newWorker.addEventListener("statechange", () => {
                  if (newWorker.state === "installed" && navigator.serviceWorker.controller) {
                    console.log("🔄 New service worker available");
                    // Optionally notify user about update
                  }
                });
              }
            });
          } else {
            console.log("ℹ️ PWA Service Worker already registered");
          }
        } catch (err) {
          console.error("❌ Service Worker cleanup failed:", err);
        }
      })();
    }
  }, []);

  return (
    <html lang="en">
      <head>
        {/* PWA Meta Tags */}
        <meta name="application-name" content="NexGuard" />
        <meta name="apple-mobile-web-app-capable" content="yes" />
        <meta name="apple-mobile-web-app-status-bar-style" content="black-translucent" />
        <meta name="apple-mobile-web-app-title" content="NexGuard" />
        <meta name="description" content="Advanced AI-powered surveillance and security monitoring system" />
        <meta name="format-detection" content="telephone=no" />
        <meta name="mobile-web-app-capable" content="yes" />
        <meta name="theme-color" content="#000000" />
        
        {/* Apple Touch Icons */}
        <link rel="apple-touch-icon" href="/icons/apple-touch-icon.png" />
        <link rel="apple-touch-icon" sizes="152x152" href="/icons/icon-152x152.png" />
        <link rel="apple-touch-icon" sizes="180x180" href="/icons/apple-touch-icon.png" />
        <link rel="apple-touch-icon" sizes="167x167" href="/icons/icon-152x152.png" />
        
        {/* Manifest */}
        <link rel="manifest" href="/manifest.json" />
        
        {/* Favicon */}
        <link rel="icon" type="image/png" sizes="32x32" href="/icons/icon-96x96.png" />
        <link rel="icon" type="image/png" sizes="16x16" href="/icons/icon-72x72.png" />
        <link rel="shortcut icon" href="/icons/icon-96x96.png" />
        
        {/* Microsoft Tiles */}
        <meta name="msapplication-TileColor" content="#000000" />
        <meta name="msapplication-TileImage" content="/icons/icon-144x144.png" />
        <meta name="msapplication-config" content="none" />
        
        {/* Viewport */}
        <meta name="viewport" content="width=device-width, initial-scale=1, maximum-scale=5, viewport-fit=cover" />
      </head>
      <body
        className={`${geistSans.variable} ${geistMono.variable} antialiased`}
      >
        {children}
      </body>
    </html>
  );
}<|MERGE_RESOLUTION|>--- conflicted
+++ resolved
@@ -25,7 +25,6 @@
     if (typeof window !== "undefined" && "serviceWorker" in navigator) {
       (async () => {
         try {
-<<<<<<< HEAD
           // Register Firebase Messaging Service Worker
           const firebaseReg = await navigator.serviceWorker.getRegistration("/firebase-messaging-sw.js");
           if (!firebaseReg) {
@@ -35,28 +34,6 @@
             console.log("✅ Firebase Service Worker registered");
           } else {
             console.log("ℹ️ Firebase Service Worker already registered");
-=======
-          const registrations = await navigator.serviceWorker.getRegistrations();
-          
-          // Unregister any SW that's not the Firebase messaging SW with correct scope
-          for (const registration of registrations) {
-            const scriptURL = registration.active?.scriptURL || '';
-            const scope = registration.scope;
-            
-            // Keep only Firebase messaging SW with the correct scope
-            if (scriptURL.includes('firebase-messaging-sw.js') && 
-                scope.includes('firebase-cloud-messaging-push-scope')) {
-              console.log("✅ Firebase messaging SW is correctly registered");
-            } else if (scriptURL.includes('firebase-messaging-sw.js')) {
-              // Unregister Firebase SW with wrong scope
-              console.log("⚠️ Unregistering Firebase SW with incorrect scope:", scope);
-              await registration.unregister();
-            } else {
-              // Unregister any other SW (e.g., Next.js PWA SW)
-              console.log("⚠️ Unregistering non-Firebase SW:", scriptURL);
-              await registration.unregister();
-            }
->>>>>>> ebd49434
           }
 
           // Register PWA Service Worker for offline functionality
