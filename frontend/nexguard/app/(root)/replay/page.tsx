--- conflicted
+++ resolved
@@ -1,12 +1,8 @@
 'use client'
 import VideoPlayer from '@/components/VideoPlayer'
 import { useSearchParams } from 'next/navigation'
-<<<<<<< HEAD
-import { useEffect, useState, Suspense } from 'react'
-=======
 import { useEffect, useState } from 'react'
 import Link from 'next/link'
->>>>>>> b81b5b19
 
 function ReplayContent() {
   const searchParams = useSearchParams();
