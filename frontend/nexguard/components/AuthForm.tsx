'use client'
import { signIn, signUp } from '@/lib/actions/user.actions';
import { authFormSchema } from '@/lib/utils';
import { zodResolver } from '@hookform/resolvers/zod';
import { useRouter } from 'next/navigation'; // Fixed import
import React, { useState } from 'react'
import { useForm } from 'react-hook-form';
import CustomInput from './CustomInput';
import { Form } from '@/components/ui/form';
import { Alert, AlertDescription } from '@/components/ui/alert';

const AuthForm = ({type}: {type: 'Sign-in' | 'Sign-up'}) => {
    const router = useRouter();
    const [loading, setLoading] = useState(false);
    const [error, setError] = useState<string | null>(null);
    const [success, setSuccess] = useState<string | null>(null);

    const formSchema = authFormSchema(type);
    
    // Use Record<string, unknown> for form data to handle both sign-in and sign-up
    const form = useForm<Record<string, unknown>>({
        // @ts-expect-error - Complex union type handling with zod resolver
        resolver: zodResolver(formSchema),
        defaultValues: {
            userName: '',
            password: '',
            ...(type === 'Sign-up' && {
                firstName: '',
                lastName: '',
                middleName: '',
                email: '',
                phoneNumber: '',
                confirmPassword: '',
                acceptTerms: false,
            }),
        },
    });

    const onSubmit = async (data: Record<string, unknown>) => {
        console.log('Form submitted with data:', data);
        setLoading(true);
        setError(null);
        setSuccess(null);

        try {
            if(type === 'Sign-up') {
                const userData = {
                    userName: data.userName as string,
                    firstName: data.firstName as string,
                    lastName: data.lastName as string,
                    middleName: (data.middleName as string) || '',
                    password: data.password as string,
                    phoneNumber: data.phoneNumber as string,
                    email: data.email as string,
                }

                await signUp(userData);

                setSuccess('Account created successfully! Please sign in.');
                setTimeout(() => {
                    router.push('/sign-in');
                }, 1200);
            }
            else {
                console.log('Submitting sign-in form with data:', data);
                const loginData = {
                    userName: data.userName as string,
                    password: data.password as string,
                }

                const loggedInUser = await signIn(loginData);
                console.log('User logged in successfully:', loggedInUser);

                if(loggedInUser) {
                    setSuccess('Login successful! Redirecting...');
                    router.push('/');
                } else {
                    setError('Login failed. Please check your credentials.');
                }
            }
        } catch (error: unknown) {
            console.error('Authentication failed:', error);

            let errorMessage = 'An unexpected error occurred. Please try again.';
<<<<<<< HEAD
            
            if (error && typeof error === 'object' && 'message' in error && typeof error.message === 'string') {
=======

            if (error instanceof Error && error.message) {
>>>>>>> b81b5b19
                errorMessage = error.message;
            } else if (typeof error === 'string') {
                errorMessage = error;
            }
            
            if (errorMessage.includes('Failed to sign in: 401')) {
                errorMessage = 'Invalid username or password. Please try again.';
            } else if (errorMessage.includes('Failed to sign up: 400')) {
                errorMessage = 'This username or email may already be taken. Please try different credentials.';
            } else if (errorMessage.includes('Failed to sign up: 422')) {
                errorMessage = 'Please check all required fields and try again.';
            }
            
            setError(errorMessage);
        } finally {
            setLoading(false);
        }
    };

    return (
        <>
            {/* Form Header */}
            <div className="text-center mb-6">
                <h2 className="text-2xl font-bold text-gray-900 mb-2">
                    {type === 'Sign-in' ? 'Welcome Back' : 'Create Account'}
                </h2>
                <p className="text-gray-600 text-sm">
                    {type === 'Sign-in' 
                        ? 'Sign in to access your surveillance dashboard' 
                        : 'Join NexGuard to secure your property'
                    }
                </p>
            </div>

            {/* Success/Error Messages */}
            {error && (
                <Alert className="mb-4 border-red-200 bg-red-50">
                    <AlertDescription className="text-red-800">
                        {error}
                    </AlertDescription>
                </Alert>
            )}

            {success && (
                <Alert className="mb-4 border-green-200 bg-green-50">
                    <AlertDescription className="text-green-800">
                        {success}
                    </AlertDescription>
                </Alert>
            )}

            {/* Form Card */}
            <div className="bg-white rounded-3xl shadow-2xl border border-gray-200 p-6 relative overflow-hidden">
                {/* Subtle background decoration */}
                <div className="absolute top-0 right-0 w-32 h-32 bg-gradient-to-br from-blue-50 to-purple-50 rounded-full transform translate-x-16 -translate-y-16 opacity-50"></div>
                
                <Form {...form}>
                    <form onSubmit={form.handleSubmit(onSubmit)} className="space-y-4 relative z-10">
                        {type === "Sign-up" ? (
                            <>
                                <div className="grid grid-cols-3 gap-3">
                                    <CustomInput
                                        control={form.control}
                                        name="firstName"
                                        label="First Name"
                                        placeholder="John"
                                    />
                                    <CustomInput
                                        control={form.control}
                                        name="lastName"
                                        label="Last Name"
                                        placeholder="Doe"
                                    />
                                    <CustomInput
                                        control={form.control}
                                        name="middleName"
                                        label="Middle"
                                        placeholder="M."
                                    />
                                </div>
                                <div className="grid grid-cols-2 gap-3">
                                    <CustomInput
                                        control={form.control}
                                        name="userName"
                                        label="Username"
                                        placeholder="johndoe"
                                    />
                                    <CustomInput
                                        control={form.control}
                                        name="email"
                                        label="Email"
                                        placeholder="john@example.com"
                                    />
                                </div>
                                <CustomInput
                                    control={form.control}
                                    name="phoneNumber"
                                    label="Phone Number"
                                    placeholder="+1 (555) 123-4567"
                                />
                                <div className="grid grid-cols-2 gap-3">
                                    <CustomInput
                                        control={form.control}
                                        name="password"
                                        label="Password"
                                        placeholder="Password"
                                    />
                                    <CustomInput
                                        control={form.control}
                                        name="confirmPassword"
                                        label="Confirm"
                                        placeholder="Confirm"
                                    />
                                </div>
                                <div className="flex items-center space-x-3 p-3 bg-gray-50 rounded-xl border border-gray-200">
                                    <input
                                        type="checkbox"
                                        id="acceptTerms"
                                        {...form.register("acceptTerms")}
                                        className="w-4 h-4 text-gray-900 bg-white border-gray-300 rounded focus:ring-gray-900 focus:ring-2"
                                    />
                                    <label htmlFor="acceptTerms" className="text-xs text-gray-700 leading-tight">
                                        I agree to the{' '}
                                        <a href="#" className="text-gray-900 hover:underline font-semibold">
                                            Terms
                                        </a>{' '}
                                        and{' '}
                                        <a href="#" className="text-gray-900 hover:underline font-semibold">
                                            Privacy Policy
                                        </a>
                                    </label>
                                </div>
                            </>
                        ) : (
                            <>
                                <CustomInput
                                    control={form.control}
                                    name="userName"
                                    label="Username"
                                    placeholder="Enter your username"
                                />

                                <CustomInput
                                    control={form.control}
                                    name="password"
                                    label="Password"
                                    placeholder="Enter your password"
                                />
                                <div className="flex items-center justify-between">
                                    <div className="flex items-center space-x-3">
                                        <input
                                            type="checkbox"
                                            id="rememberMe"
                                            className="w-4 h-4 text-gray-900 bg-gray-100 border-gray-300 rounded focus:ring-gray-900 focus:ring-2"
                                        />
                                        <label htmlFor="rememberMe" className="text-sm text-gray-700 font-medium">
                                            Remember me
                                        </label>
                                    </div>
                                    <a href="#" className="text-sm text-gray-900 hover:underline font-semibold">
                                        Forgot password?
                                    </a>
                                </div>
                            </>
                        )}
                        <div className="pt-2">
                            <button
                                type="submit"
                                disabled={loading}
                                className="w-full bg-gradient-to-r from-gray-900 via-gray-800 to-gray-900 text-white py-3 px-6 rounded-2xl font-bold text-base shadow-xl hover:shadow-2xl transform hover:-translate-y-1 transition-all duration-300 disabled:opacity-50 disabled:cursor-not-allowed disabled:transform-none relative overflow-hidden group"
                            >
                                <div className="absolute inset-0 bg-gradient-to-r from-blue-600 to-purple-600 opacity-0 group-hover:opacity-100 transition-opacity duration-300"></div>
                                <span className="relative z-10">
                                    {loading ? (
                                        <div className="flex items-center justify-center space-x-2">
                                            <svg className="animate-spin h-5 w-5 text-white" xmlns="http://www.w3.org/2000/svg" fill="none" viewBox="0 0 24 24">
                                                <circle className="opacity-25" cx="12" cy="12" r="10" stroke="currentColor" strokeWidth="4"></circle>
                                                <path className="opacity-75" fill="currentColor" d="M4 12a8 8 0 018-8V0C5.373 0 0 5.373 0 12h4zm2 5.291A7.962 7.962 0 014 12H0c0 3.042 1.135 5.824 3 7.938l3-2.647z"></path>
                                            </svg>
                                            <span>Processing...</span>
                                        </div>
                                    ) : (
                                        <div className="flex items-center justify-center space-x-2">
                                            <span>{type}</span>
                                            <svg className="w-4 h-4" fill="none" stroke="currentColor" viewBox="0 0 24 24">
                                                <path strokeLinecap="round" strokeLinejoin="round" strokeWidth={2} d="M13 7l5 5m0 0l-5 5m5-5H6" />
                                            </svg>
                                        </div>
                                    )}
                                </span>
                            </button>
                        </div>
                        <div className="text-center pt-4 border-t border-gray-100">
                            <p className="text-sm text-gray-600">
                                {type === 'Sign-in' ? "Don't have an account?" : "Already have an account?"}{' '}
                                <a 
                                    href={type === 'Sign-in' ? '/sign-up' : '/sign-in'} 
                                    className="text-gray-900 hover:underline font-bold"
                                >
                                    {type === 'Sign-in' ? 'Sign up' : 'Sign in here'}
                                </a>
                            </p>
                        </div>
                    </form>
                </Form>
            </div>
        </>
    )
}

export default AuthForm<|MERGE_RESOLUTION|>--- conflicted
+++ resolved
@@ -82,13 +82,8 @@
             console.error('Authentication failed:', error);
 
             let errorMessage = 'An unexpected error occurred. Please try again.';
-<<<<<<< HEAD
-            
-            if (error && typeof error === 'object' && 'message' in error && typeof error.message === 'string') {
-=======
 
             if (error instanceof Error && error.message) {
->>>>>>> b81b5b19
                 errorMessage = error.message;
             } else if (typeof error === 'string') {
                 errorMessage = error;
